--- conflicted
+++ resolved
@@ -40,11 +40,6 @@
         details.close()
 
     def collect_model_data(self):
-<<<<<<< HEAD
-        raw_input('Stand in with your elbow by your side and your arm at ninety degrees.\n'
-                  '[Peter] Press ENTER to begin collecting model data.')
-=======
->>>>>>> 7aa05e37
         collect_model_data(self.kinmodel_json, self.output_npz, timed_counts=-1)
 
     def optimize(self):
