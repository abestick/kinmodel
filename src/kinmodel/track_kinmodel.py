--- conflicted
+++ resolved
@@ -184,11 +184,7 @@
         self._update()
         return self._kin_tree.compute_jacobian(base_frame_name, manip_name_frame)
 
-<<<<<<< HEAD
     def compute_jacobian_matrix(self, order=None):
-=======
-    def compute_jacobian_matrix(order=None):
->>>>>>> 171cecb4
         if order is None:
             order = ['joint2', 'joint3']
         jac_dict = self.compute_jacobian('base', 'left_hand')
