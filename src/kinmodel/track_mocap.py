#!/usr/bin/env python
from __future__ import print_function
import numpy as np
from abc import ABCMeta, abstractmethod
import threading
import rospy
import tf
import sensor_msgs.msg as sensor_msgs
from std_msgs.msg import Header
import ukf
import kinmodel
from .tools import unit_vector
import numpy.linalg as npla
from phasespace.mocap_definitions import MocapWrist
from phasespace.load_mocap import transform_frame, find_homog_trans, MocapStream
from copy import deepcopy

## TODO: Put the following coordinate transform code wherever in the system the MocapStream is 
# iterated over
#-----------------------------------------------------
# Method to get the coordinates and indices of the object base frame markers from a kintree
def get_kin_tree_base_markers(kin_tree):
    #Get base marker names
    base_markers = []
    base_joint = self.kin_tree.get_root_joint()
    for child in base_joint.children:
        if not hasattr(child, 'children'):
            # This is a feature
            base_markers.append(child.name)

    # Get mapping of marker names -> marker idxs
    marker_indices = {}
    for feature_name in self.kin_tree.get_features():
        marker_indices[feature_name] = int(feature_name.split('_')[1])

    # Get the desired coordinates of each base marker
    base_frame_points = np.zeros((len(base_markers), 3, 1))
    all_features = self.kin_tree.get_features()
    for i, marker in enumerate(base_markers):
        base_frame_points[i, :, 0] = all_features[marker].q()

    base_idxs = [marker_indices[name] for name in base_markers]
    return base_idxs, base_frame_points

mocap_source = MocapArray(...) #or whatever other source you want
mocap_stream = mocap_source.get_stream()
mocap_stream.set_coordinates(base_idxs, base_frame_points)
self._tf_pub = tf.TransformBroadcaster()

for (frame, timestamp) in mocap_stream:
    # Compute the current mocap->object_base transform and publish it
    homog = npla.inv(mocap_stream.get_last_coordinates())
    mocap_frame_name = self.mocap_source.get_frame_name()
    if mocap_frame_name is not None:
        self._tf_pub.sendTransform(homog[0:3, 3],
                                   tf.transformations.quaternion_from_matrix(homog),
                                   rospy.Time.now(), '/object_base', '/' + mocap_frame_name)

    # Then call each MocapTracker's process_frame() with frame as the argument

#--------------------------------------------------------



class MocapTracker(object):
    """A general tracker which processes frames from a mocap source to produce some output.

    The tracker can be run on individual frames using the step() method, or can be run independently
    on the data from a MocapSource using the start() (to run in a new thread) or run() (to block
    until processing is complete) methods.
    """
    __metaclass__ = ABCMeta

    def __init__(self, name):
        self.name = name
        self.exit = False
        self._callbacks = []

    def start(self):
        """Runs the thread to begin the tracker"""
        self.exit = False
        reader_thread = threading.Thread(target=self.run)
        reader_thread.start()
        return reader_thread

    def stop(self):
        """Stops the thread"""
        self.exit = True

    def run(self, mocap_source, mocap_transformer=None, record=False):
        """Runs the tracker in its own thread, with its own mocap source.

        This method shouldn't be used when running this tracker in a synchronized fashion
        in parallel with other MocapTrackers. It is useful, however, when you'd like to run
        a standalone tracker that, for instance, tracks a KinematicTree and publishes its state
        to a ROS topic.

        Args:
        mocap_source: MocapSource - the source to get mocap frames from, either online or offline
        mocap_transformer: MocapTransformer - a transformer to apply to each frame before it's
            consumed by this tracker
        """
        if record:
            recorded_results = []
        else:
            recorded_results = None
        stream = mocap_source.get_stream()
        for i, (frame, timestamp) in enumerate(stream):
            if self.exit:
                break
            if mocap_transformer is not None:
                frame = mocap_transformer.transform(frame)
            result = self.process_frame(frame)
            if recorded_results is not None:
                recorded_results.append(result)
        self.mocap_source.unregister_buffer(stream)
        return recorded_results

    def process_frame(self, frame):
        """Processes a frame, updates the appropriate outputs, and returns the result.

        Args:
        frame - (N,3,1) ndarray - the mocap frame to process

        Returns:
        A dict of all the result values produced by this tracker's _process_frame method
        """
        result = self._process_frame(frame)
        self.update_outputs(result)
        return result

    @abstractmethod
    def _process_frame(self, frame):
        """The specific processing this tracker should perform on each frame to produce the result.

        Client code should NOT call this method directly. Instead, use the process_frame() method to
        ensure that outputs are updated appropriately.

        Args:
        frame - (N,3,1) ndarray - the mocap frame to process

        Returns:
        A dict mapping the names of each result to the value of that result
        """
        pass

    def _update_outputs(self, result):
        """Updates all callbacks with a new result every time process_frame() is called. Subclasses
        which override this method must call the superclass implementation to ensure callbacks are
        handled correctly.

        Args:
        result: dict - the return value from process_frame
        """
        for callback in self._callbacks:
            callback(result)

    def register_callback(self, callback):
        self._callbacks.append(callback)

class MocapFrameTracker(MocapTracker):
    def __init__(self, name, tracked_frame_indices, tracked_frame_points=None):
        super(MocapFrameTracker, self).__init__(name)
        self.tracked_frame_indices = tracked_frame_indices
        self.tracked_frame_points = tracked_frame_points
        self._last_transform = np.identity(4)

    def _process_frame(self, frame):
        if self.tracked_frame_points is None:
            tracked_frame_points = frame[self.tracked_frame_indices,:,0]
            if not np.any(np.isnan(tracked_frame_points)):
                tracked_frame_points = tracked_frame_points - np.mean(tracked_frame_points, axis=1)
                self.tracked_frame_points = tracked_frame_points

        if self.tracked_frame_points is not None:
            # Find which of the specified markers are visible in this frame
            visible_inds = ~np.isnan(frame[self.tracked_frame_indices, :, 0]).any(axis=1)

            # Compute the transformation
            orig_points = frame[self.tracked_frame_indices[visible_inds], :, 0]
            desired_points = self.tracked_frame_points[visible_inds]
            try:
                homog = find_homog_trans(orig_points, desired_points)[0]
                self._last_transform = homog
            except ValueError:
                # Not enough points visible for tf.transformations to compute the transform
                homog = self._last_transform
            return {'homog': homog}
        else:
            return {}



class MocapUkfTracker(MocapTracker):
    """
    A general class which pipes mocap points from a mocap source to a UKF
    """

    def __init__(self, name, state_space_model, marker_indices, joint_states_topic=None):
        """
        Constructor
        :param state_space_model: the model which the UKF will be based on
        :param joint_states_topic: an optional topic upon which to publish tracker output
        """
        super(MocapUkfTracker, self).__init__(name)

        # copy across data
        self.state_space_model = state_space_model
        self._marker_indices = marker_indices

        # reverse the dict so we can access names for  markers too
        self._marker_names = {index: name for name, index in self._marker_indices.items()}

        self._estimation_pub = None
        # self._tf_pub = None
        self._callbacks = [new_frame_callback] if new_frame_callback is not None else []

        if joint_states_topic is not None:
            self._estimation_pub = rospy.Publisher(joint_states_topic, sensor_msgs.JointState,
                                                   queue_size=10)

<<<<<<< HEAD
        frame, timestamp = self._last_frame_stream.read()
        self.step_frame(frame, i)
        return self._estimation
=======
        # set up the filter
        self.uk_filter = ukf.UnscentedKalmanFilter(self.state_space_model.process_model,
                                                   self.state_space_model.measurement_model,
                                                   x0=np.zeros(self.state_space_model.state_length()),
                                                   P0=np.identity(self.state_space_model.state_length()) * 0.25,
                                                   Q=np.pi / 2 / 80, R=5e-3)
        self._initialized = False
>>>>>>> e3f9ad60

    def _unvectorize_estimation(self, state_vector=None):
        if state_vector is None:
            state_vector = np.zeros(self.state_space_model.state_length())

        return self.state_space_model.unvectorize_estimation(state_vector)

    def _process_frame(self, frame):
        # If its our first frame, converge the error in the filter
        if not self._initialized:
            state_vector, covariance, squared_residual = self._initialize_filter(frame)
            self._initialized = True
        else:
            # Otherwise store filter output
            state_vector, covariance, squared_residual = self._filter(frame)

        estimation = self._unvectorize_estimation(state_vector)

        # And call the callbacks, publishers etc
        result = {'mean':estimation, 'covariance':covariance, 'squared_residual':squared_residual}
        self._update_outputs(result)

    def _preprocess_frame(self, frame):
        # convert frame into observation dict and store
        observation = self._extract_observation(frame)

        # convert observation dict into state space measurement
        measurement = self._preprocess_measurement(observation)

        # vectorize the measurement
        return self.state_space_model.vectorize_measurement(measurement)

    def _extract_observation(self, frame):
        """
        Converts a mocap frame into a dict of marker names and geometric Points
        :param frame: mocap frame (n,3)
        :return: dict of geometric Points
        """
        return {name: kinmodel.new_geometric_primitive((frame[self._marker_indices[name], :]))
                for name in self._marker_indices}

    def _preprocess_measurement(self, observation):
        """
        Converts a marker observation into a whatever format the state space's measurement is defined in, this is an
        identity function if not overloaded
        :param observation: dict of marker points
        :return: any format of measurement
        """
        return observation

    def update_outputs(self, result):
        """
        Calls callbacks, oublishes to topics, and to tf 
        
        Args:
        result: dict - the outputs from one step of this tracker
        """
        # Call superclass implementation so callbacks are handled properly
        super(MocapUkfTracker, self).update_outputs(result)

        # Publish joint states
        if self._estimation_pub is not None:
            msg = sensor_msgs.JointState(position=result['mean'].squeeze(),
                                         header=Header(stamp=rospy.Time.now()))
            self._estimation_pub.publish(msg)

    def _initialize_filter(self, initial_frame, reps=50):
        """
        Runs the filter to converge initial error
        :param initial_frame: initial frame
        :param reps: how many cycles to run
        :return: 
        """
        initial_measurement = self._preprocess_frame(initial_frame)

        for i in range(reps):
            self.uk_filter.filter(initial_measurement)
        return self.uk_filter.filter(initial_measurement)

    def _filter(self, frame):
        measurement_array = self._preprocess_frame(frame)
        return self.uk_filter.filter(measurement_array)

    def get_state_names(self, raw=False):
        prefix = '' if raw else None
        return self._unvectorize_estimation().keys()

    def get_marker_indices(self, marker_names):
        """Returns the marker indices for a set of marker names"""
        return [self._marker_indices[name] for name in marker_names]

    def get_marker_names(self, marker_indices):
        """Returns the marker names for a set of marker indices"""
        return [self._marker_names[index] for index in marker_indices]

    def clone(self):
        return deepcopy(self)


<<<<<<< HEAD
class KinematicTreeTracker(MocapTracker):
    def __init__(self, name, kin_tree, mocap_source, joint_states_topic=None, object_tf_frame=None,
                 new_frame_callback=None, return_array=False):
        self._kin_tree = kin_tree
        self._return_array = return_array

        # Get the base marker indices
        base_markers = []
        base_joint = self._kin_tree.get_root_joint()
        for child in base_joint.children:
            if not hasattr(child, 'children'):
                # This is a feature
                base_markers.append(child.name)
=======
class KinematicTreeTracker(MocapUkfTracker):
    def __init__(self, name, kin_tree, joint_states_topic=None):
        self.kin_tree = kin_tree
>>>>>>> e3f9ad60

        # Get all the marker indices of interest and map to their names
        marker_indices = {}
        for feature_name in self._kin_tree.get_features():
            marker_indices[feature_name] = int(feature_name.split('_')[1])

<<<<<<< HEAD
        # Set the base coordinate transform for the mocap stream
        base_frame_points = np.zeros((len(base_markers), 3, 1))
        all_features = self._kin_tree.get_features()
        for i, marker in enumerate(base_markers):
            base_frame_points[i, :, 0] = all_features[marker].q()

        state_space_model = kinmodel.KinematicTreeStateSpaceModel(self._kin_tree)

        super(KinematicTreeTracker, self).__init__(name, mocap_source, state_space_model, base_markers, base_frame_points,
                                                   marker_indices, joint_states_topic, object_tf_frame,
                                                   new_frame_callback)

    def start(self):
        self.exit = False
        reader_thread = threading.Thread(target=self.run)
        reader_thread.start()
        return reader_thread

    def stop(self):
        self.exit = True
=======
        state_space_model = kinmodel.KinematicTreeStateSpaceModel(self.kin_tree)
        super(KinematicTreeTracker, self).__init__(name, state_space_model, marker_indices, 
            joint_states_topic)
>>>>>>> e3f9ad60

    def get_observation_func(self):
        """Get a function which takes a config dict for the KinematicTree being tracked
        and returns a dict of feature observations at that config.

        Note that the returned function is NOT thread safe at the moment. Calling
        obs_func while running this tracker in another thread may cause weird, intermittent bugs.
        """
        def obs_func(state_dict):
            """Observation function which returns the feature observations at the specifed state.

            Args:
            state_dict: dict - maps each joint's name in the tracked KinematicTree
                to that joint's state

            Returns:
            Dict mapping each feature's name to its corresponding GeometricPrimitive observation
            """
            self._kin_tree.set_config(state_dict)
            return self._kin_tree.observe_features()
        return obs_func


class WristTracker(MocapUkfTracker, MocapWrist):
    """
    Child of MocapUkfTracker and MocapWrist specific to wrist tracking. Inheriting MocapWrist means this class inherits all
    the pre-defined marker names and marker groups specific to the wrist which are define in
    phasespace.mocap_definitions.MocapWrist
    """
    def __init__(self, name, mocap_source, marker_indices, reference_frame, joint_states_topic=None, object_tf_frame=None,
                 new_frame_callback=None):
        # make sure the marker_indices dict contains all the necessary names
        assert all(name in marker_indices for name in self.names), \
            "marker_indices must contain all these keys %s" % self.names

        # get the relevant subsets
        base_markers = self.get_marker_group('hand')
        arm_markers = self.get_marker_group('arm')

        # determine the frame with the origin at the mean of the hand points, the z axis normal to the plane they form
        # and the x axis the vector to the arm at zero conditions projected onto this plane
        transform, base_frame_points = determine_hand_coordinate_transform(
            extract_marker_subset(reference_frame, base_markers, marker_indices),
            extract_marker_subset(reference_frame, arm_markers, marker_indices))

        # pass the acquired information to the super call
        super(WristTracker, self).__init__(name, mocap_source, kinmodel.WristStateSpaceModel(), base_markers, base_frame_points,
                                           marker_indices, joint_states_topic, object_tf_frame, new_frame_callback)

        # transform the points in the reference frame into the base frame
        reference_in_hand_coords = transform_frame(reference_frame, transform)

        # turn this into a dict of points
        reference_dict = self._extract_observation(reference_in_hand_coords)

        # set the zero conditions of the arm as the arm points of the reference frame in the hand coordinate system
        self._arm_zero = {marker: reference_dict[marker] for marker in arm_markers}

    def _preprocess_measurement(self, observation):
        """
        Overloads parent method, works out the transform between the current arm points and the zero condition arm
        points and returns the rotation component of this transform in euler angles
        :param observation: dict of marker points
        :return: dict of roll pitch yaw
        """
        current = []
        desired = []

        # get the arm markers that are visible
        for marker in self._arm_zero:
            if not np.isnan(observation[marker].q()).any():
                current.append(observation[marker])
                desired.append(self._arm_zero[marker])

        # if we don't have enough, return nans
        if len(current) < 3:
            euler_angles = np.full(3, np.nan)

        # otherwise workout the transform and convert to euler
        else:
            current_array = kinmodel.stack(*current, homog=False)
            desired_array = kinmodel.stack(*desired, homog=False)

            homog, _ = find_homog_trans(current_array, desired_array)

            euler_angles = tf.transformations.euler_from_matrix(homog[:3, :3])

        # except LinAlgError:
        #     euler_angles = np.full(3, np.nan)

        return {config: euler_angles[i] for i, config in enumerate(self.configs)}


class FrameTracker(object):

    __metaclass__ = ABCMeta

    def __init__(self, base_tf_frame_name=None, convention='quaternion'):
        self._base_frame_name = base_tf_frame_name
        self._tf_pub_frame_names = []  # Frame names to publish on tf after an _update() call
        self._attached_frame_names = []  # All attached static frames
        self._attached_tf_frame_names = []  # All attached tf frames - update during an _update() call

        self.convention = None
        self.set_convention(convention)

        if base_tf_frame_name is not None:
            self.init_tf(base_tf_frame_name)

        else:
            self._tf_pub = None
            self._tf_listener = None

    def set_convention(self, convention):
        assert convention in kinmodel.Transform.conventions, \
            "Convention '%s' not in %s" % (convention, kinmodel.Transform.conventions.keys())
        self.convention = convention

    def get_convention(self):
        return self.convention

    def init_tf(self, base_tf_frame_name):
        self._base_frame_name = base_tf_frame_name
        self._tf_pub = tf.TransformBroadcaster()
        self._tf_listener = tf.TransformListener()

    def get_frame_names(self):
        return self._attached_frame_names + self._attached_tf_frame_names

    def is_tracked(self, frame):
        return frame in self.get_frame_names()

    @abstractmethod
    def attach_frame(self, joint_name, frame_name, tf_pub=True):
        pass

    @abstractmethod
    def set_config(self, joint_angles_dict):
        pass

    @abstractmethod
    def observe_frames(self):
        pass

    @abstractmethod
    def observe_frame(self, frame_name):
        return None

    @abstractmethod
    def compute_jacobian(self, base_frame_name, manip_name_frame, joint_angles_dict=None):
        pass

    @abstractmethod
    def get_observable_names(self):
        pass

    @abstractmethod
    def get_observables(self, configs=None, frames=None):
        pass

    @abstractmethod
    def partial_derivative(self, output_group, input_group, configs=None):
        pass


class KinematicTreeExternalFrameTracker(FrameTracker):

    def __init__(self, kin_tree, base_tf_frame_name=None, convention='quaternion'):
        self._kin_tree = kin_tree
        self._joint_names = self._kin_tree.get_joints().keys()

        super(KinematicTreeExternalFrameTracker, self).__init__(base_tf_frame_name, convention)

        self.attach_frame(self._kin_tree.get_root_joint().name, 'root', pose=kinmodel.Transform())

    def attach_frame(self, joint_name, frame_name, tf_pub=True, pose=None):
        # Attach a static frame to the tree
        self._kin_tree._pox_stale = True
        self._kin_tree._dpox_stale = True
        joints = self._kin_tree.get_joints()
        if pose is None:
            # No pose specified, set to mean position of all other Point children of this joint
            trans = np.zeros((3,))
            num_points = 0
            for point in joints[joint_name].children:
                try:
                    trans = trans + point.primitive.q().squeeze()
                    num_points += 1
                except AttributeError:
                    pass  # This feature isn't a Point
            trans = trans / num_points
            homog = np.identity(4)
            homog[0:3, 3] = trans
        else:
            # Attach the frame at the specified pose
            homog = pose.homog()
        new_feature = kinmodel.Feature(frame_name, kinmodel.Transform(homog_array=homog))
        joints[joint_name].children.append(new_feature)
        self._attached_frame_names.append(frame_name)
        if tf_pub:
            self._tf_pub_frame_names.append(frame_name)

    def attach_tf_frame(self, joint_name, tf_frame_name):
        # Attach reference frame to specified joint
        self.attach_frame(joint_name, '_tf_ref_' + tf_frame_name, tf_pub=True)

        # Attach tf frame
        joints = self._kin_tree.get_joints()
        new_feature = kinmodel.Feature(tf_frame_name, kinmodel.Transform())
        joints[joint_name].children.append(new_feature)
        self._attached_tf_frame_names.append(tf_frame_name)

    def set_config(self, joint_angles_dict):
        self._kin_tree.set_config(joint_angles_dict)

    def observe_frames(self, frames=None):
        all_frames = frames = set(self._attached_frame_names) | set(self._attached_tf_frame_names)

        if frames is None:
            frames = all_frames

        else:
            assert set(frames) <= all_frames, '%s is not a subset of %s' % (frames, all_frames)

        self._update()
        observations = self._kin_tree.observe_features()
        external_frame_dict = {}
        for frame_name in frames:
            external_frame_dict[frame_name] = observations[frame_name]
        return external_frame_dict

    def observe_frame(self, frame_name):
        self._update()
        observations = self._kin_tree.observe_features()
        return observations[frame_name]

    def compute_jacobian(self, base_frame_name, manip_name_frame, joint_angles_dict=None):
        if joint_angles_dict is not None:
            self.set_config(joint_angles_dict)
        self._update()
        row_names = [manip_name_frame + '_' + element for element in kinmodel.EULER_POSE_NAMES]
        minimial_jacobian = kinmodel.Jacobian(self._kin_tree.compute_jacobian(base_frame_name, manip_name_frame),
                                              row_names)

        return minimial_jacobian.pad(column_names=self._joint_names).reorder(column_names=self._joint_names)

    def _update(self):
        # Get the current and zero-config feature observations
        feature_obs = self._kin_tree.observe_features()
        all_features = self._kin_tree.get_features()

        # Update tf frame poses
        updated_features = {}
        for frame_name in self._attached_tf_frame_names:
            try:
                trans, rot = self._tf_listener.lookupTransform(self._base_frame_name, frame_name, rospy.Time(0))
                tf_transform = tf.transformations.quaternion_matrix(rot)
                tf_transform[0:3, 3] = trans
                base_robot_trans = kinmodel.Transform(homog_array=tf_transform)
                base_reference_trans = feature_obs['_tf_ref_' + frame_name]
                base_reference_zero_config = all_features['_tf_ref_' + frame_name]
                updated_features[frame_name] = base_reference_zero_config * (
                base_reference_trans.inv() * base_robot_trans)
            except (tf.LookupException, tf.ConnectivityException, tf.ExtrapolationException):
                print('Lookup failed for TF frame: ' + frame_name)
        self._kin_tree.set_features(updated_features)

        if self._tf_pub is not None:
            # Observe and publish specified static features
            for frame_name in self._tf_pub_frame_names:
                obs = feature_obs[frame_name].homog()
                self._tf_pub.sendTransform(obs[0:3, 3],
                                           tf.transformations.quaternion_from_matrix(obs),
                                           rospy.Time.now(), frame_name, self._base_frame_name)

    def get_observables(self, configs=None, frames=None):
        if configs is not None:
            self.set_config(configs)

        observables = {}
        observed_frames = self.observe_frames(frames)
        for frame in observed_frames:
            for element, value in observed_frames[frame].to_dict(self.convention).items():
                observables[frame + '_' + element] = value

        return observables

    def get_observable_names(self):
        observable_names = []
        for frame in self._attached_frame_names:
            for element, value in kinmodel.Transform.conventions[self.convention]:
                observable_names.append(frame + '_' + element)

        return observable_names

    def partial_derivative(self, output_group, input_group, configs=None):
        """
        Calculates the partial derivative between two groups of states
        :param output_group: the name of the group whose states are the output vector to the function
        :param input_group: the name of the group whose states are the input vector to the function
        :param configs: the joint angles with which to calculate this partial derivative
        :return: 
        """

        # If the groups are the same, return the identity
        if output_group == input_group:
            length = len(self._kin_tree.get_joints()) if output_group == 'configs' else 7
            return np.identity(length)

        # If the input group is the configs group, return the corresponding jacobian
        elif input_group == 'configs':
            return self.compute_jacobian('base', output_group, configs)

        # If the output group is the configs group, return the corresponding inverse jacobian
        elif output_group == 'configs':
            return self.compute_jacobian('base', input_group, configs).pinv()

        # If both groups are poses, use the chain rule to chain the corresponding jacobian and inverse jacobian
        else:
            return self.compute_jacobian('base', output_group, configs) * \
                   self.compute_jacobian('base', input_group, configs).pinv()

    def full_partial_derivative(self, coordinate_frame, configs=None):

        if configs is not None:
            self.set_config(configs)

        row_names = list(self._joint_names)

        jacobians = [np.identity(len(self._joint_names))]
        pinv_jacobians = [np.identity(len(self._joint_names))]

        for frame in self._attached_frame_names:
            if frame == coordinate_frame:
                continue
            jacobian = self.compute_jacobian(coordinate_frame, frame)
            jacobians.append(jacobian.J())
            pinv_jacobians.append(jacobian.pinv().J())
            row_names.extend(jacobian.row_names())

        column_names = list(row_names)
        jac_column_block = np.concatenate(jacobians, axis=0)
        pinv_jac_row_block = np.concatenate(pinv_jacobians, axis=1)

        return kinmodel.Jacobian.from_array(np.dot(jac_column_block, pinv_jac_row_block), row_names, column_names)

    def get_observation_func(self):
        """Get a function which takes a config dict for the KinematicTree being tracked
		and returns a dict of frame observations at that config.

		Note that the returned function is NOT thread safe at the moment. Calling
		obs_func while running this tracker in another thread may cause weird, intermittent bugs.
		"""
        def obs_func(state_dict):
            """Observation function which returns the frame observations at the specifed state.

            Args:
            state_dict: dict - maps each joint's name in the tracked KinematicTree
                to that joint's state

            Returns:
            Dict mapping each frame's name to its corresponding GeometricPrimitive observation
            """
            self.set_config(state_dict)
            return self.observe_frames()
        return obs_func

    def get_jacobian_func(self, base_frame_name, manip_frame_name):
        """Get a function which takes a config dict for the KinematicTree being tracked
        and returns a dict with a single element mapped to the jacobian of the specified manip
        frame with respect to the specified base frame.

        Note that the returned function is NOT thread safe at the moment. Calling
        obs_func while running this tracker in another thread may cause weird, intermittent bugs.
        """
        def obs_func(state_dict):
            """Observation function which returns the requested jacobian at the specifed state.

            Args:
            state_dict: dict - maps each joint's name in the tracked KinematicTree
                to that joint's state

            Returns:
            Dict mapping '<base>_<manip>_jacobian' to the computed Jacobian object
            """
            jacobian = self.compute_jacobian(base_frame_name, manip_frame_name,
                    joint_angles_dict=state_dict)
            jacobian_dict = {base_frame_name + '_' + manip_frame_name + '_jacobian':jacobian}
            return jacobian_dict
        return obs_func


def extract_marker_subset(frame_data, names, marker_indices):
    """
    Takes a frame of mocap points, marker names, and a dict that maps to indices and returns the subset of those names
    Should this be a method of MocapUkfTracker??
    """
    indices = [marker_indices[name] for name in names]
    return frame_data[indices, :]


def determine_hand_coordinate_transform(hand_points, arm_points, zero_thresh=1e-15):
    """
    Defines the hand frame as the origin at the mean of the hand points, the z axis normal to the plane they form and 
    the x axis the vector to the arm at zero conditions projected onto this plane. It then transforms the hand points
    into this frame and returns the transform and the transformed hand points
    :param hand_points: 
    :param arm_points: 
    :param zero_thresh: 
    :return: 
    """
    origin, normal = best_fitting_plane(hand_points)
    z_axis = unit_vector(normal)
    arm_vec = np.mean(arm_points, axis=0) - origin
    arm_z = arm_vec.dot(z_axis) * z_axis
    x_axis = unit_vector(arm_vec - arm_z)

    assert abs(x_axis.dot(z_axis)) < zero_thresh, "Axes are not orthogonal!"

    y_axis = np.cross(z_axis, x_axis)

    rotation_matrix = np.stack((x_axis, y_axis, z_axis)).T
    origin_in_hand_frame = rotation_matrix.dot(origin).reshape((-1, 1))
    homog_transform = np.vstack((np.hstack((rotation_matrix, origin_in_hand_frame)), np.append(np.zeros(3), 1)))

    desired_hand_points = np.empty((hand_points.shape[0], 4))
    for i, marker in enumerate(hand_points):
        desired_hand_points[i, :] = homog_transform.dot(np.append(marker, 1))

    return homog_transform, desired_hand_points[:, :3]


def pca(data, correlation = False, sort = True):
    """ Applies Principal Component Analysis to the data
    
    Parameters
    ----------        
    data: numpy.ndarray
        The array containing the data. The array must have NxM dimensions, where each
        of the N rows represents a different individual record and each of the M columns
        represents a different variable recorded for that individual record.
            array([
            [V11, ... , V1m],
            ...,
            [Vn1, ... , Vnm]])
    
    correlation(Optional) : bool
            Set the type of matrix to be computed (see Notes):
                If True compute the correlation matrix.
                If False(Default) compute the covariance matrix. 
    
    sort(Optional) : bool
            Set the order that the eigenvalues/vectors will have
                If True(Default) they will be sorted (from higher value to less).
                If False they won't.   
    Returns
    -------
    eigenvalues: (1,M) array
        The eigenvalues of the corresponding matrix.
    
    eigenvector: (M,M) array
        The eigenvectors of the corresponding matrix.
    
    Notes
    -----
    The correlation matrix is a better choice when there are different magnitudes
    representing the M variables. Use covariance matrix in other cases.
    
    """

    mean = np.mean(data, axis=0)

    data_adjust = data - mean

    #: the data is transposed due to np.cov/corrcoef syntax
    if correlation:

        matrix = np.corrcoef(data_adjust.T)

    else:
        matrix = np.cov(data_adjust.T)

    eigenvalues, eigenvectors = np.linalg.eig(matrix)

    if sort:
        #: sort eigenvalues and eigenvectors
        sort = eigenvalues.argsort()[::-1]
        eigenvalues = eigenvalues[sort]
        eigenvectors = eigenvectors[:,sort]

    return eigenvalues, eigenvectors


def best_fitting_plane(points, equation=False):
    """ Computes the best fitting plane of the given points
    
    Parameters
    ----------        
    points: numpy.ndarray
        The x,y,z coordinates corresponding to the points from which we want
        to define the best fitting plane. Expected format:
            array([
            [x1,y1,z1],
            ...,
            [xn,yn,zn]])
    
    equation(Optional) : bool
            Set the oputput plane format:
                If True return the a,b,c,d coefficients of the plane.
                If False(Default) return 1 Point and 1 Normal vector.    
    Returns
    -------
    a, b, c, d : float
        The coefficients solving the plane equation.
    
    or
    
    mean, normal: array
        The plane defined by 1 Point and 1 Normal vector. With format:
        array([Px,Py,Pz]), array([Nx,Ny,Nz])
    
    """

    w, v = pca(points)

    #: the normal of the plane is the last eigenvector
    normal = v[:,2]

    #: get a mean from the plane
    mean = np.mean(points, axis=0)

    if equation:
        a, b, c = normal
        d = -(np.dot(normal, mean))
        return a, b, c, d

    else:
        return mean, normal<|MERGE_RESOLUTION|>--- conflicted
+++ resolved
@@ -15,7 +15,7 @@
 from phasespace.load_mocap import transform_frame, find_homog_trans, MocapStream
 from copy import deepcopy
 
-## TODO: Put the following coordinate transform code wherever in the system the MocapStream is 
+## TODO: Put the following coordinate transform code wherever in the system the MocapStream is
 # iterated over
 #-----------------------------------------------------
 # Method to get the coordinates and indices of the object base frame markers from a kintree
@@ -219,11 +219,6 @@
             self._estimation_pub = rospy.Publisher(joint_states_topic, sensor_msgs.JointState,
                                                    queue_size=10)
 
-<<<<<<< HEAD
-        frame, timestamp = self._last_frame_stream.read()
-        self.step_frame(frame, i)
-        return self._estimation
-=======
         # set up the filter
         self.uk_filter = ukf.UnscentedKalmanFilter(self.state_space_model.process_model,
                                                    self.state_space_model.measurement_model,
@@ -231,7 +226,6 @@
                                                    P0=np.identity(self.state_space_model.state_length()) * 0.25,
                                                    Q=np.pi / 2 / 80, R=5e-3)
         self._initialized = False
->>>>>>> e3f9ad60
 
     def _unvectorize_estimation(self, state_vector=None):
         if state_vector is None:
@@ -285,7 +279,7 @@
     def update_outputs(self, result):
         """
         Calls callbacks, oublishes to topics, and to tf 
-        
+
         Args:
         result: dict - the outputs from one step of this tracker
         """
@@ -331,57 +325,18 @@
         return deepcopy(self)
 
 
-<<<<<<< HEAD
-class KinematicTreeTracker(MocapTracker):
-    def __init__(self, name, kin_tree, mocap_source, joint_states_topic=None, object_tf_frame=None,
-                 new_frame_callback=None, return_array=False):
-        self._kin_tree = kin_tree
-        self._return_array = return_array
-
-        # Get the base marker indices
-        base_markers = []
-        base_joint = self._kin_tree.get_root_joint()
-        for child in base_joint.children:
-            if not hasattr(child, 'children'):
-                # This is a feature
-                base_markers.append(child.name)
-=======
 class KinematicTreeTracker(MocapUkfTracker):
     def __init__(self, name, kin_tree, joint_states_topic=None):
         self.kin_tree = kin_tree
->>>>>>> e3f9ad60
 
         # Get all the marker indices of interest and map to their names
         marker_indices = {}
-        for feature_name in self._kin_tree.get_features():
+        for feature_name in self.kin_tree.get_features():
             marker_indices[feature_name] = int(feature_name.split('_')[1])
 
-<<<<<<< HEAD
-        # Set the base coordinate transform for the mocap stream
-        base_frame_points = np.zeros((len(base_markers), 3, 1))
-        all_features = self._kin_tree.get_features()
-        for i, marker in enumerate(base_markers):
-            base_frame_points[i, :, 0] = all_features[marker].q()
-
-        state_space_model = kinmodel.KinematicTreeStateSpaceModel(self._kin_tree)
-
-        super(KinematicTreeTracker, self).__init__(name, mocap_source, state_space_model, base_markers, base_frame_points,
-                                                   marker_indices, joint_states_topic, object_tf_frame,
-                                                   new_frame_callback)
-
-    def start(self):
-        self.exit = False
-        reader_thread = threading.Thread(target=self.run)
-        reader_thread.start()
-        return reader_thread
-
-    def stop(self):
-        self.exit = True
-=======
         state_space_model = kinmodel.KinematicTreeStateSpaceModel(self.kin_tree)
-        super(KinematicTreeTracker, self).__init__(name, state_space_model, marker_indices, 
+        super(KinematicTreeTracker, self).__init__(name, state_space_model, marker_indices,
             joint_states_topic)
->>>>>>> e3f9ad60
 
     def get_observation_func(self):
         """Get a function which takes a config dict for the KinematicTree being tracked
@@ -555,7 +510,7 @@
 
         super(KinematicTreeExternalFrameTracker, self).__init__(base_tf_frame_name, convention)
 
-        self.attach_frame(self._kin_tree.get_root_joint().name, 'root', pose=kinmodel.Transform())
+        self.attach_frame(self._kin_tree.get_root_joint(), 'root', pose=kinmodel.Transform())
 
     def attach_frame(self, joint_name, frame_name, tf_pub=True, pose=None):
         # Attach a static frame to the tree
@@ -577,7 +532,7 @@
             homog[0:3, 3] = trans
         else:
             # Attach the frame at the specified pose
-            homog = pose.homog()
+            homog = pose.squeeze()
         new_feature = kinmodel.Feature(frame_name, kinmodel.Transform(homog_array=homog))
         joints[joint_name].children.append(new_feature)
         self._attached_frame_names.append(frame_name)
